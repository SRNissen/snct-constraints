#include "CppUnitTest.h"
#include "snct_constexpr_math.hpp"
#include "test_doubles.h"
#include <array>
#include <utility>

using namespace Microsoft::VisualStudio::CppUnitTestFramework;

namespace constexpr_math_function
{
<<<<<<< HEAD
	namespace is_nan
	{
		TEST_CLASS(returns_true)
		{
			TEST_METHOD(on_signalling_NaN) {
				//Arrange
				const auto expected_returnvalue = true;
				const auto input_value = Doubles.at(DD::signalling_NaN);

				//Act
				auto actual_returnvalue = snct::is_nan(input_value);

				//Assert
				Assert::AreEqual(expected_returnvalue, actual_returnvalue);
			}
			TEST_METHOD(on_quiet_NaN) {
				//Arrange
				const auto expected_returnvalue = true;
				const auto input_value = Doubles.at(DD::quiet_NaN);

				//Act
				auto actual_returnvalue = snct::is_nan(input_value);

				//Assert
				Assert::AreEqual(expected_returnvalue, actual_returnvalue);
			}
		};

		TEST_CLASS(returns_false)
		{
			TEST_METHOD(on_positive_infinity) {
				//Arrange
				const auto expected_returnvalue = false;
				const auto input_value = Doubles.at(DD::positive_infinity);

				//Act
				auto actual_returnvalue = snct::is_nan(input_value);

				//Assert
				Assert::AreEqual(expected_returnvalue, actual_returnvalue);
			}

			TEST_METHOD(on_negative_infinity) {
				//Arrange
				const auto expected_returnvalue = false;
				const auto input_value = Doubles.at(DD::negative_infinity);

				//Act
				auto actual_returnvalue = snct::is_nan(input_value);

				//Assert
				Assert::AreEqual(expected_returnvalue, actual_returnvalue);
			}

			TEST_METHOD(on_positive_lowest) {
				//Arrange
				const auto expected_returnvalue = false;
				const auto input_value = Doubles.at(DD::positive_lowest);

				//Act
				auto actual_returnvalue = snct::is_nan(input_value);

				//Assert
				Assert::AreEqual(expected_returnvalue, actual_returnvalue);
			}

			TEST_METHOD(on_negative_lowest) {
				//Arrange
				const auto expected_returnvalue = false;
				const auto input_value = Doubles.at(DD::negative_lowest);

				//Act
				auto actual_returnvalue = snct::is_nan(input_value);

				//Assert
				Assert::AreEqual(expected_returnvalue, actual_returnvalue);
			}

			TEST_METHOD(on_minimum) {
				//Arrange
				const auto expected_returnvalue = false;
				const auto input_value = Doubles.at(DD::minimum);

				//Act
				auto actual_returnvalue = snct::is_nan(input_value);

				//Assert
				Assert::AreEqual(expected_returnvalue, actual_returnvalue);
			}

			TEST_METHOD(on_maximum) {
				//Arrange
				const auto expected_returnvalue = false;
				const auto input_value = Doubles.at(DD::maximum);

				//Act
				auto actual_returnvalue = snct::is_nan(input_value);

				//Assert
				Assert::AreEqual(expected_returnvalue, actual_returnvalue);
			}

			TEST_METHOD(on_zero) {
				//Arrange
				const auto expected_returnvalue = false;
				const auto input_value = Doubles.at(DD::zero);

				//Act
				auto actual_returnvalue = snct::is_nan(input_value);

				//Assert
				Assert::AreEqual(expected_returnvalue, actual_returnvalue);
			}

			TEST_METHOD(on_one) {
				//Arrange
				const auto expected_returnvalue = false;
				const auto input_value = Doubles.at(DD::one);

				//Act
				auto actual_returnvalue = snct::is_nan(input_value);

				//Assert
				Assert::AreEqual(expected_returnvalue, actual_returnvalue);
			}
		};
	}

	namespace is_positive_infinite
	{
		TEST_CLASS(returns_true)
		{
			TEST_METHOD(on_positive_infinity) {
				//Arrange
				const auto expected_returnvalue = true;
				const auto input_value = Doubles.at(DD::positive_infinity);

				//Act
				auto actual_returnvalue = snct::is_positive_infinite(input_value);

				//Assert
				Assert::AreEqual(expected_returnvalue, actual_returnvalue);
			}
		};

		TEST_CLASS(returns_false)
		{
			TEST_METHOD(on_quiet_NaN) {
				//Arrange
				const auto expected_returnvalue = false;
				const auto input_value = Doubles.at(DD::quiet_NaN);

				//Act
				auto actual_returnvalue = snct::is_positive_infinite(input_value);

				//Assert
				Assert::AreEqual(expected_returnvalue, actual_returnvalue);
			}

			TEST_METHOD(on_signalling_NaN) {
				//Arrange
				const auto expected_returnvalue = false;
				const auto input_value = Doubles.at(DD::signalling_NaN);

				//Act
				auto actual_returnvalue = snct::is_positive_infinite(input_value);

				//Assert
				Assert::AreEqual(expected_returnvalue, actual_returnvalue);
			}

			TEST_METHOD(on_negative_infinity) {
				//Arrange
				const auto expected_returnvalue = false;
				const auto input_value = Doubles.at(DD::negative_infinity);

				//Act
				auto actual_returnvalue = snct::is_positive_infinite(input_value);

				//Assert
				Assert::AreEqual(expected_returnvalue, actual_returnvalue);
			}

			TEST_METHOD(on_positive_lowest) {
				//Arrange
				const auto expected_returnvalue = false;
				const auto input_value = Doubles.at(DD::positive_lowest);

				//Act
				auto actual_returnvalue = snct::is_positive_infinite(input_value);

				//Assert
				Assert::AreEqual(expected_returnvalue, actual_returnvalue);
			}

			TEST_METHOD(on_negative_lowest) {
				//Arrange
				const auto expected_returnvalue = false;
				const auto input_value = Doubles.at(DD::negative_lowest);

				//Act
				auto actual_returnvalue = snct::is_positive_infinite(input_value);

				//Assert
				Assert::AreEqual(expected_returnvalue, actual_returnvalue);
			}

			TEST_METHOD(on_minimum) {
				//Arrange
				const auto expected_returnvalue = false;
				const auto input_value = Doubles.at(DD::minimum);

				//Act
				auto actual_returnvalue = snct::is_positive_infinite(input_value);

				//Assert
				Assert::AreEqual(expected_returnvalue, actual_returnvalue);
			}

			TEST_METHOD(on_maximum) {
				//Arrange
				const auto expected_returnvalue = false;
				const auto input_value = Doubles.at(DD::maximum);

				//Act
				auto actual_returnvalue = snct::is_positive_infinite(input_value);

				//Assert
				Assert::AreEqual(expected_returnvalue, actual_returnvalue);
			}

			TEST_METHOD(on_zero) {
				//Arrange
				const auto expected_returnvalue = false;
				const auto input_value = Doubles.at(DD::zero);

				//Act
				auto actual_returnvalue = snct::is_positive_infinite(input_value);

				//Assert
				Assert::AreEqual(expected_returnvalue, actual_returnvalue);
			}

			TEST_METHOD(on_one) {
				//Arrange
				const auto expected_returnvalue = false;
				const auto input_value = Doubles.at(DD::one);

				//Act
				auto actual_returnvalue = snct::is_positive_infinite(input_value);

				//Assert
				Assert::AreEqual(expected_returnvalue, actual_returnvalue);
			}
		};
	}

	namespace is_negative_infinite
	{
		TEST_CLASS(returns_true)
		{
			TEST_METHOD(on_negative_infinity) {
				//Arrange
				const auto expected_returnvalue = true;
				const auto input_value = Doubles.at(DD::negative_infinity);

				//Act
				auto actual_returnvalue = snct::is_negative_infinite(input_value);

				//Assert
				Assert::AreEqual(expected_returnvalue, actual_returnvalue);
			}
		};

		TEST_CLASS(returns_false)
		{
			TEST_METHOD(on_quiet_NaN) {
				//Arrange
				const auto expected_returnvalue = false;
				const auto input_value = Doubles.at(DD::quiet_NaN);

				//Act
				auto actual_returnvalue = snct::is_negative_infinite(input_value);

				//Assert
				Assert::AreEqual(expected_returnvalue, actual_returnvalue);
			}

			TEST_METHOD(on_signalling_NaN) {
				//Arrange
				const auto expected_returnvalue = false;
				const auto input_value = Doubles.at(DD::signalling_NaN);

				//Act
				auto actual_returnvalue = snct::is_negative_infinite(input_value);

				//Assert
				Assert::AreEqual(expected_returnvalue, actual_returnvalue);
			}

			TEST_METHOD(on_positive_infinity) {
				//Arrange
				const auto expected_returnvalue = false;
				const auto input_value = Doubles.at(DD::positive_infinity);

				//Act
				auto actual_returnvalue = snct::is_negative_infinite(input_value);

				//Assert
				Assert::AreEqual(expected_returnvalue, actual_returnvalue);
			}

			TEST_METHOD(on_positive_lowest) {
				//Arrange
				const auto expected_returnvalue = false;
				const auto input_value = Doubles.at(DD::positive_lowest);

				//Act
				auto actual_returnvalue = snct::is_negative_infinite(input_value);

				//Assert
				Assert::AreEqual(expected_returnvalue, actual_returnvalue);
			}

			TEST_METHOD(on_negative_lowest) {
				//Arrange
				const auto expected_returnvalue = false;
				const auto input_value = Doubles.at(DD::negative_lowest);

				//Act
				auto actual_returnvalue = snct::is_negative_infinite(input_value);

				//Assert
				Assert::AreEqual(expected_returnvalue, actual_returnvalue);
			}

			TEST_METHOD(on_minimum) {
				//Arrange
				const auto expected_returnvalue = false;
				const auto input_value = Doubles.at(DD::minimum);

				//Act
				auto actual_returnvalue = snct::is_negative_infinite(input_value);

				//Assert
				Assert::AreEqual(expected_returnvalue, actual_returnvalue);
			}

			TEST_METHOD(on_maximum) {
				//Arrange
				const auto expected_returnvalue = false;
				const auto input_value = Doubles.at(DD::maximum);

				//Act
				auto actual_returnvalue = snct::is_negative_infinite(input_value);

				//Assert
				Assert::AreEqual(expected_returnvalue, actual_returnvalue);
			}

			TEST_METHOD(on_zero) {
				//Arrange
				const auto expected_returnvalue = false;
				const auto input_value = Doubles.at(DD::zero);

				//Act
				auto actual_returnvalue = snct::is_negative_infinite(input_value);

				//Assert
				Assert::AreEqual(expected_returnvalue, actual_returnvalue);
			}

			TEST_METHOD(on_one) {
				//Arrange
				const auto expected_returnvalue = false;
				const auto input_value = Doubles.at(DD::one);

				//Act
				auto actual_returnvalue = snct::is_negative_infinite(input_value);

				//Assert
				Assert::AreEqual(expected_returnvalue, actual_returnvalue);
			}
		};
	}

	namespace is_infinite
	{
		TEST_CLASS(returns_true)
		{
			TEST_METHOD(on_positive_infinity) {
				//Arrange
				const auto expected_returnvalue = true;
				const auto input_value = Doubles.at(DD::positive_infinity);

				//Act
				auto actual_returnvalue = snct::is_infinite(input_value);

				//Assert
				Assert::AreEqual(expected_returnvalue, actual_returnvalue);
			}
			TEST_METHOD(on_negative_infinity) {
				//Arrange
				const auto expected_returnvalue = true;
				const auto input_value = Doubles.at(DD::negative_infinity);

				//Act
				auto actual_returnvalue = snct::is_infinite(input_value);

				//Assert
				Assert::AreEqual(expected_returnvalue, actual_returnvalue);
			}
		};

		TEST_CLASS(returns_false)
		{
			TEST_METHOD(on_signalling_NaN) {
				//Arrange
				const auto expected_returnvalue = false;
				const auto input_value = Doubles.at(DD::signalling_NaN);

				//Act
				auto actual_returnvalue = snct::is_infinite(input_value);

				//Assert
				Assert::AreEqual(expected_returnvalue, actual_returnvalue);
			}
			TEST_METHOD(on_quiet_NaN) {
				//Arrange
				const auto expected_returnvalue = false;
				const auto input_value = Doubles.at(DD::quiet_NaN);

				//Act
				auto actual_returnvalue = snct::is_infinite(input_value);

				//Assert
				Assert::AreEqual(expected_returnvalue, actual_returnvalue);
			}
			TEST_METHOD(on_positive_lowest) {
				//Arrange
				const auto expected_returnvalue = false;
				const auto input_value = Doubles.at(DD::positive_lowest);

				//Act
				auto actual_returnvalue = snct::is_infinite(input_value);

				//Assert
				Assert::AreEqual(expected_returnvalue, actual_returnvalue);
			}
			TEST_METHOD(on_negative_lowest) {
				//Arrange
				const auto expected_returnvalue = false;
				const auto input_value = Doubles.at(DD::negative_lowest);

				//Act
				auto actual_returnvalue = snct::is_infinite(input_value);

				//Assert
				Assert::AreEqual(expected_returnvalue, actual_returnvalue);
			}
			TEST_METHOD(on_minimum) {
				//Arrange
				const auto expected_returnvalue = false;
				const auto input_value = Doubles.at(DD::minimum);

				//Act
				auto actual_returnvalue = snct::is_infinite(input_value);

				//Assert
				Assert::AreEqual(expected_returnvalue, actual_returnvalue);
			}
			TEST_METHOD(on_maximum) {
				//Arrange
				const auto expected_returnvalue = false;
				const auto input_value = Doubles.at(DD::maximum);

				//Act
				auto actual_returnvalue = snct::is_infinite(input_value);

				//Assert
				Assert::AreEqual(expected_returnvalue, actual_returnvalue);
			}
			TEST_METHOD(on_zero) {
				//Arrange
				const auto expected_returnvalue = false;
				const auto input_value = Doubles.at(DD::zero);

				//Act
				auto actual_returnvalue = snct::is_infinite(input_value);

				//Assert
				Assert::AreEqual(expected_returnvalue, actual_returnvalue);
			}
			TEST_METHOD(on_one) {
				//Arrange
				const auto expected_returnvalue = false;
				const auto input_value = Doubles.at(DD::one);

				//Act
				auto actual_returnvalue = snct::is_infinite(input_value);

				//Assert
				Assert::AreEqual(expected_returnvalue, actual_returnvalue);
			}
		};
	}
	namespace is_finite
	{
		TEST_CLASS(returns_true)
		{
			TEST_METHOD(on_positive_lowest) {
				//Arrange
				const auto expected_returnvalue = true;
				const auto input_value = Doubles.at(DD::positive_lowest);

				//Act
				auto actual_returnvalue = snct::is_finite(input_value);

				//Assert
				Assert::AreEqual(expected_returnvalue, actual_returnvalue);
			}

			TEST_METHOD(on_negative_lowest) {
				//Arrange
				const auto expected_returnvalue = true;
				const auto input_value = Doubles.at(DD::negative_lowest);

				//Act
				auto actual_returnvalue = snct::is_finite(input_value);

				//Assert
				Assert::AreEqual(expected_returnvalue, actual_returnvalue);
			}

			TEST_METHOD(on_minimum) {
				//Arrange
				const auto expected_returnvalue = true;
				const auto input_value = Doubles.at(DD::minimum);

				//Act
				auto actual_returnvalue = snct::is_finite(input_value);

				//Assert
				Assert::AreEqual(expected_returnvalue, actual_returnvalue);
			}

			TEST_METHOD(on_maximum) {
				//Arrange
				const auto expected_returnvalue = true;
				const auto input_value = Doubles.at(DD::maximum);

				//Act
				auto actual_returnvalue = snct::is_finite(input_value);

				//Assert
				Assert::AreEqual(expected_returnvalue, actual_returnvalue);
			}

			TEST_METHOD(on_zero) {
				//Arrange
				const auto expected_returnvalue = true;
				const auto input_value = Doubles.at(DD::zero);

				//Act
				auto actual_returnvalue = snct::is_finite(input_value);

				//Assert
				Assert::AreEqual(expected_returnvalue, actual_returnvalue);
			}

			TEST_METHOD(on_one) {
				//Arrange
				const auto expected_returnvalue = true;
				const auto input_value = Doubles.at(DD::one);

				//Act
				auto actual_returnvalue = snct::is_finite(input_value);

				//Assert
				Assert::AreEqual(expected_returnvalue, actual_returnvalue);
			}
		};

		TEST_CLASS(returns_false)
		{
			TEST_METHOD(on_signalling_NaN) {
				//Arrange
				const auto expected_returnvalue = false;
				const auto input_value = Doubles.at(DD::signalling_NaN);

				//Act
				auto actual_returnvalue = snct::is_finite(input_value);

				//Assert
				Assert::AreEqual(expected_returnvalue, actual_returnvalue);
			}

			TEST_METHOD(on_quiet_NaN) {
				//Arrange
				const auto expected_returnvalue = false;
				const auto input_value = Doubles.at(DD::quiet_NaN);

				//Act
				auto actual_returnvalue = snct::is_finite(input_value);

				//Assert
				Assert::AreEqual(expected_returnvalue, actual_returnvalue);
			}

			TEST_METHOD(on_positive_infinity) {
				//Arrange
				const auto expected_returnvalue = false;
				const auto input_value = Doubles.at(DD::positive_infinity);

				//Act
				auto actual_returnvalue = snct::is_finite(input_value);

				//Assert
				Assert::AreEqual(expected_returnvalue, actual_returnvalue);
			}

			TEST_METHOD(on_negative_infinity) {
				//Arrange
				const auto expected_returnvalue = false;
				const auto input_value = Doubles.at(DD::negative_infinity);

				//Act
				auto actual_returnvalue = snct::is_finite(input_value);

				//Assert
				Assert::AreEqual(expected_returnvalue, actual_returnvalue);
			}

		};
	}
=======
    TEST_CLASS(is_nan)
    {
    public:

        TEST_METHOD(returns_EXPECTED_on_INPUT)
        {

            using expected = bool;
            using input = double;
            auto pairs = std::array<std::pair<expected, input>, 10>
            {
                {
                    { true, Doubles.at(DD::signalling_NaN) },
                    { true, Doubles.at(DD::quiet_NaN) },
                    { false,Doubles.at(DD::positive_infinity) },
                    { false,Doubles.at(DD::negative_infinity) },
                    { false,Doubles.at(DD::positive_lowest) },
                    { false,Doubles.at(DD::negative_lowest) },
                    { false,Doubles.at(DD::minimum) },
                    { false,Doubles.at(DD::maximum) },
                    { false,Doubles.at(DD::zero) },
                    { false,Doubles.at(DD::one) }
                }
            };

            for (auto const & [expected, input] : pairs)
            {
                Assert::AreEqual(expected, snct::is_nan(input));
            }
        }
    };
    TEST_CLASS(is_positive_infinite)
    {
        TEST_METHOD(returns_EXPECTED_on_INPUT)
        {

            using expected = bool;
            using input = double;
            auto pairs = std::array<std::pair<expected, input>, 10>
            {
                {
                    { false, Doubles.at(DD::quiet_NaN) },
                    { false, Doubles.at(DD::signalling_NaN) },
                    { true,  Doubles.at(DD::positive_infinity) },
                    { false, Doubles.at(DD::negative_infinity) },
                    { false, Doubles.at(DD::positive_lowest) },
                    { false, Doubles.at(DD::negative_lowest) },
                    { false, Doubles.at(DD::minimum) },
                    { false, Doubles.at(DD::maximum) },
                    { false, Doubles.at(DD::zero) },
                    { false, Doubles.at(DD::one) }
                }
            };

            for (auto const& [expected, input] : pairs)
            {
                Assert::AreEqual(expected, snct::is_positive_infinite(input));
            }
        }
    };
    TEST_CLASS(is_negative_infinite)
    {
        TEST_METHOD(returns_EXPECTED_on_INPUT)
        {

            using expected = bool;
            using input = double;
            auto pairs = std::array<std::pair<expected, input>, 10>
            {
                {
                    { false, Doubles.at(DD::signalling_NaN) },
                    { false, Doubles.at(DD::quiet_NaN) },
                    { false, Doubles.at(DD::positive_infinity) },
                    { true,  Doubles.at(DD::negative_infinity) },
                    { false, Doubles.at(DD::positive_lowest) },
                    { false, Doubles.at(DD::negative_lowest) },
                    { false, Doubles.at(DD::minimum) },
                    { false, Doubles.at(DD::maximum) },
                    { false, Doubles.at(DD::zero) },
                    { false, Doubles.at(DD::one) }
                }
            };

            for (auto const& [expected, input] : pairs)
            {
                Assert::AreEqual(expected, snct::is_negative_infinite(input));
            }
        }
    };
    TEST_CLASS(is_infinite)
    {
        TEST_METHOD(returns_EXPECTED_on_INPUT)
        {

            using expected = bool;
            using input = double;
            auto pairs = std::array<std::pair<expected, input>, 10>
            {
                {
                    { false, Doubles.at(DD::signalling_NaN) },
                    { false, Doubles.at(DD::quiet_NaN) },
                    { true,  Doubles.at(DD::positive_infinity) },
                    { true,  Doubles.at(DD::negative_infinity) },
                    { false, Doubles.at(DD::positive_lowest) },
                    { false, Doubles.at(DD::negative_lowest) },
                    { false, Doubles.at(DD::minimum) },
                    { false, Doubles.at(DD::maximum) },
                    { false, Doubles.at(DD::zero) },
                    { false, Doubles.at(DD::one) }
                }
            };

            for (auto const& [expected, input] : pairs)
            {
                Assert::AreEqual(expected, snct::is_infinite(input));
            }
        }
    };
    TEST_CLASS(is_finite)
    {
        TEST_METHOD(returns_EXPECTED_on_INPUT)
        {

            using expected = bool;
            using input = double;
            auto pairs = std::array<std::pair<expected, input>, 10>
            {
                {
                    { false, Doubles.at(DD::signalling_NaN) },
                    { false, Doubles.at(DD::quiet_NaN) },
                    { false, Doubles.at(DD::positive_infinity) },
                    { false, Doubles.at(DD::negative_infinity) },
                    { true,  Doubles.at(DD::positive_lowest) },
                    { true,  Doubles.at(DD::negative_lowest) },
                    { true,  Doubles.at(DD::minimum) },
                    { true,  Doubles.at(DD::maximum) },
                    { true,  Doubles.at(DD::zero) },
                    { true,  Doubles.at(DD::one) }
                }
            };

            for (auto const& [expected, input] : pairs)
            {
                Assert::AreEqual(expected, snct::is_finite(input));
            }
        }
    };
>>>>>>> 6b45c1e4
}<|MERGE_RESOLUTION|>--- conflicted
+++ resolved
@@ -8,8 +8,7 @@
 
 namespace constexpr_math_function
 {
-<<<<<<< HEAD
-	namespace is_nan
+	namespace is_nan 
 	{
 		TEST_CLASS(returns_true)
 		{
@@ -644,153 +643,4 @@
 
 		};
 	}
-=======
-    TEST_CLASS(is_nan)
-    {
-    public:
-
-        TEST_METHOD(returns_EXPECTED_on_INPUT)
-        {
-
-            using expected = bool;
-            using input = double;
-            auto pairs = std::array<std::pair<expected, input>, 10>
-            {
-                {
-                    { true, Doubles.at(DD::signalling_NaN) },
-                    { true, Doubles.at(DD::quiet_NaN) },
-                    { false,Doubles.at(DD::positive_infinity) },
-                    { false,Doubles.at(DD::negative_infinity) },
-                    { false,Doubles.at(DD::positive_lowest) },
-                    { false,Doubles.at(DD::negative_lowest) },
-                    { false,Doubles.at(DD::minimum) },
-                    { false,Doubles.at(DD::maximum) },
-                    { false,Doubles.at(DD::zero) },
-                    { false,Doubles.at(DD::one) }
-                }
-            };
-
-            for (auto const & [expected, input] : pairs)
-            {
-                Assert::AreEqual(expected, snct::is_nan(input));
-            }
-        }
-    };
-    TEST_CLASS(is_positive_infinite)
-    {
-        TEST_METHOD(returns_EXPECTED_on_INPUT)
-        {
-
-            using expected = bool;
-            using input = double;
-            auto pairs = std::array<std::pair<expected, input>, 10>
-            {
-                {
-                    { false, Doubles.at(DD::quiet_NaN) },
-                    { false, Doubles.at(DD::signalling_NaN) },
-                    { true,  Doubles.at(DD::positive_infinity) },
-                    { false, Doubles.at(DD::negative_infinity) },
-                    { false, Doubles.at(DD::positive_lowest) },
-                    { false, Doubles.at(DD::negative_lowest) },
-                    { false, Doubles.at(DD::minimum) },
-                    { false, Doubles.at(DD::maximum) },
-                    { false, Doubles.at(DD::zero) },
-                    { false, Doubles.at(DD::one) }
-                }
-            };
-
-            for (auto const& [expected, input] : pairs)
-            {
-                Assert::AreEqual(expected, snct::is_positive_infinite(input));
-            }
-        }
-    };
-    TEST_CLASS(is_negative_infinite)
-    {
-        TEST_METHOD(returns_EXPECTED_on_INPUT)
-        {
-
-            using expected = bool;
-            using input = double;
-            auto pairs = std::array<std::pair<expected, input>, 10>
-            {
-                {
-                    { false, Doubles.at(DD::signalling_NaN) },
-                    { false, Doubles.at(DD::quiet_NaN) },
-                    { false, Doubles.at(DD::positive_infinity) },
-                    { true,  Doubles.at(DD::negative_infinity) },
-                    { false, Doubles.at(DD::positive_lowest) },
-                    { false, Doubles.at(DD::negative_lowest) },
-                    { false, Doubles.at(DD::minimum) },
-                    { false, Doubles.at(DD::maximum) },
-                    { false, Doubles.at(DD::zero) },
-                    { false, Doubles.at(DD::one) }
-                }
-            };
-
-            for (auto const& [expected, input] : pairs)
-            {
-                Assert::AreEqual(expected, snct::is_negative_infinite(input));
-            }
-        }
-    };
-    TEST_CLASS(is_infinite)
-    {
-        TEST_METHOD(returns_EXPECTED_on_INPUT)
-        {
-
-            using expected = bool;
-            using input = double;
-            auto pairs = std::array<std::pair<expected, input>, 10>
-            {
-                {
-                    { false, Doubles.at(DD::signalling_NaN) },
-                    { false, Doubles.at(DD::quiet_NaN) },
-                    { true,  Doubles.at(DD::positive_infinity) },
-                    { true,  Doubles.at(DD::negative_infinity) },
-                    { false, Doubles.at(DD::positive_lowest) },
-                    { false, Doubles.at(DD::negative_lowest) },
-                    { false, Doubles.at(DD::minimum) },
-                    { false, Doubles.at(DD::maximum) },
-                    { false, Doubles.at(DD::zero) },
-                    { false, Doubles.at(DD::one) }
-                }
-            };
-
-            for (auto const& [expected, input] : pairs)
-            {
-                Assert::AreEqual(expected, snct::is_infinite(input));
-            }
-        }
-    };
-    TEST_CLASS(is_finite)
-    {
-        TEST_METHOD(returns_EXPECTED_on_INPUT)
-        {
-
-            using expected = bool;
-            using input = double;
-            auto pairs = std::array<std::pair<expected, input>, 10>
-            {
-                {
-                    { false, Doubles.at(DD::signalling_NaN) },
-                    { false, Doubles.at(DD::quiet_NaN) },
-                    { false, Doubles.at(DD::positive_infinity) },
-                    { false, Doubles.at(DD::negative_infinity) },
-                    { true,  Doubles.at(DD::positive_lowest) },
-                    { true,  Doubles.at(DD::negative_lowest) },
-                    { true,  Doubles.at(DD::minimum) },
-                    { true,  Doubles.at(DD::maximum) },
-                    { true,  Doubles.at(DD::zero) },
-                    { true,  Doubles.at(DD::one) }
-                }
-            };
-
-            for (auto const& [expected, input] : pairs)
-            {
-                Assert::AreEqual(expected, snct::is_finite(input));
-            }
-        }
-    };
->>>>>>> 6b45c1e4
 }